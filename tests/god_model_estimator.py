--- conflicted
+++ resolved
@@ -166,6 +166,7 @@
         log_likelihood: log-likelihood of the model
     """
     t = (1 - pi) / pi
+    t = (1 - pi) / pi
 
     # version 1
     log_likelihood = m * len(data) * np.log(pi)
@@ -173,21 +174,7 @@
         # assert 1 <= x <= m, f"Category should be in [[1, m]], but {x} is not"
         log_likelihood += np.log(evaluate_polynomial(p=u_mu[x - 1], x=t))
 
-<<<<<<< HEAD
     assert log_likelihood <= 0, f"Log-likelihood should be negative, but {log_likelihood} > 0"
-=======
-    # version 2
-    # log_likelihood_2 = 0
-    # for x in data:
-    #     assert 1 <= x <= m, f"Category should be in [[1, m]], but {x} is not"
-    #     p = evaluate_polynomial(p=u_mu[x - 1], x=t) * pi ** m
-    #     assert 0 <= p <= 1, f"Probability should be in [0, 1], but {p} is not (pi = {pi}, m = {m}, x = {x}, u = {u_mu[x - 1]})"
-    #     log_likelihood_2 += np.log(p)
-    # assert abs(log_likelihood - log_likelihood_2) < 1e-6, f"Log-likelihood should be the same, but {log_likelihood} != {log_likelihood_2}"
-    assert (
-        log_likelihood <= 0
-    ), f"Log-likelihood should be negative, but {log_likelihood} > 0"
->>>>>>> cd43f4bc
     return log_likelihood
 
 
@@ -281,30 +268,15 @@
     p_n, p_n_w = compute_polynomial(m, data, u_mu)
     while True:
         i += 1
-<<<<<<< HEAD
         t = (1 - pi) / pi  # should be the correct value but it does not work to estimate mu
-=======
-        t = (
-            1 - pi
-        ) / pi  # should be the correct value but it does not work to estimate mu
->>>>>>> cd43f4bc
         # t = pi / (1 - pi) # should be false but it works to estimate mu
         new_pi = max(0.51, evaluate_polynomial(p_n_w, t) / evaluate_polynomial(p_n, t))
         if evolution:
             pi_history.append(new_pi)
-<<<<<<< HEAD
             log_likelihood_history.append(compute_log_likelihood(m=m, data=data, pi=new_pi, u_mu=u_mu))
             # assert (log_likelihood_history[-1] >= log_likelihood_history[-2]), (
             #            f"Log-likelihood should increase at each iteration"
             #            f", but {log_likelihood_history[-1]} < {log_likelihood_history[-2]}")
-=======
-            log_likelihood_history.append(
-                compute_log_likelihood(m=m, data=data, pi=new_pi, u_mu=u_mu)
-            )
-            # assert (log_likelihood_history[-1] >= log_likelihood_history[-2]), (
-            #             f"Log-likelihood should increase at each iteration"
-            #             f", but {log_likelihood_history[-1]} < {log_likelihood_history[-2]}")
->>>>>>> cd43f4bc
         if abs(pi - new_pi) < epsilon or i >= n_iter_max:
             break
         pi = new_pi
